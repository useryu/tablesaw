--- conflicted
+++ resolved
@@ -18,12 +18,12 @@
 import org.junit.Test;
 import tech.tablesaw.api.CategoricalColumn;
 import tech.tablesaw.api.Table;
+import tech.tablesaw.columns.Column;
 import tech.tablesaw.io.csv.CsvReadOptions;
 import tech.tablesaw.table.ViewGroup;
 
 import static org.junit.Assert.assertEquals;
-import static tech.tablesaw.aggregate.AggregateFunctions.mean;
-import static tech.tablesaw.aggregate.AggregateFunctions.stdDev;
+import static tech.tablesaw.aggregate.AggregateFunctions.*;
 
 
 public class AggregateFunctionsTest {
@@ -45,7 +45,7 @@
     public void testGroupMean() {
         CategoricalColumn byColumn = table.categoryColumn("who");
         ViewGroup group = new ViewGroup(table, byColumn);
-        Table result = group.aggregate("approval", mean, AggregateFunctions.stdDev);
+        Table result = group.aggregate("approval", mean, stdDev);
         assertEquals(3, result.columnCount());
         assertEquals("who", result.column(0).name());
         assertEquals(6, result.rowCount());
@@ -54,7 +54,6 @@
     }
 
     @Test
-<<<<<<< HEAD
     public void testGroupMean3() {
         SummaryFunction function = table.summarize("approval", mean, stdDev);
         Table result = function.by("Group", 10);
@@ -68,15 +67,6 @@
         assertEquals(3, result.columnCount());
         assertEquals("53.6", result.get(0, 1));
         assertEquals("2.5099800796022267", result.get(0, 2));
-=======
-    public void testGroupMeanByStep() {
-        ViewGroup group = new ViewGroup(table, "Step", 5);
-        Table result = group.aggregate("approval", AggregateFunctions.mean, AggregateFunctions.stdDev);
-        assertEquals(3, result.columnCount());
-        assertEquals("53.6", result.get(0, 1));
-        assertEquals("2.5099800796022267", result.get(0, 2));
-        System.out.println(result.print(64));
->>>>>>> 04c2342d
     }
 
     @Test
@@ -84,7 +74,7 @@
         CategoricalColumn byColumn1 = table.categoryColumn("who");
         CategoricalColumn byColumn2 = table.categoricalColumn("date");
         ViewGroup group = new ViewGroup(table, byColumn1, byColumn2);
-        Table result = group.aggregate("approval", mean, AggregateFunctions.sum);
+        Table result = group.aggregate("approval", mean, sum);
         assertEquals(4, result.columnCount());
         assertEquals("who", result.column(0).name());
         assertEquals(323, result.rowCount());
