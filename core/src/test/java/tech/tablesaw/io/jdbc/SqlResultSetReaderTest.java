package tech.tablesaw.io.jdbc;

import org.junit.Assert;
import org.junit.Test;

import tech.tablesaw.api.Table;
import tech.tablesaw.io.jdbc.SqlResultSetReader;

import static tech.tablesaw.util.TestDb.*;

import java.sql.Connection;
import java.sql.DriverManager;
import java.sql.ResultSet;
import java.sql.Statement;

/**
 * Tests for creating Tables from JDBC result sets using SqlResutSetReader
 */
public class SqlResultSetReaderTest {

    @Test
    public void testSqlResultSetReader() throws Exception {

        // Create a named constant for the URL.
        // NOTE: This value is specific for H2 in-memory DB.
        final String DB_URL = "jdbc:h2:mem:CoffeeDB";

        // Create a connection to the database.
        Connection conn = DriverManager.getConnection(DB_URL);

        // If the DB already exists, drop the tables.
        dropTables(conn);

        // Build the Coffee table.
        buildCoffeeTable(conn);

        // Build the Customer table.
        buildCustomerTable(conn);

        // Build the UnpaidInvoice table.
        buildUnpaidOrderTable(conn);

        try (Statement stmt = conn.createStatement()) {
            String sql;
            sql = "SELECT * FROM coffee";
            try (ResultSet rs = stmt.executeQuery(sql)) {
                Table coffee = SqlResultSetReader.read(rs, "Coffee");
<<<<<<< HEAD
                System.out.println(coffee.structure());
                System.out.println(coffee);
=======
>>>>>>> 9c7c7b49
                Assert.assertEquals(4, coffee.columnCount());
                Assert.assertEquals(18, coffee.rowCount());
            }

            sql = "SELECT * FROM Customer";
            try (ResultSet rs = stmt.executeQuery(sql)) {
                Table customer = SqlResultSetReader.read(rs, "Customer");
<<<<<<< HEAD
                System.out.println(customer.structure());
                System.out.println(customer);
=======
>>>>>>> 9c7c7b49
                Assert.assertEquals(6, customer.columnCount());
                Assert.assertEquals(3, customer.rowCount());
            }

            sql = "SELECT * FROM UnpaidOrder";
            try (ResultSet rs = stmt.executeQuery(sql)) {
                Table unpaidInvoice = SqlResultSetReader.read(rs, "Unpaid Invoice");
<<<<<<< HEAD
                System.out.println(unpaidInvoice.structure());
                System.out.println(unpaidInvoice);
=======
>>>>>>> 9c7c7b49
                Assert.assertEquals(5, unpaidInvoice.columnCount());
                Assert.assertEquals(0, unpaidInvoice.rowCount());
            }
        }
    }
}<|MERGE_RESOLUTION|>--- conflicted
+++ resolved
@@ -45,11 +45,6 @@
             sql = "SELECT * FROM coffee";
             try (ResultSet rs = stmt.executeQuery(sql)) {
                 Table coffee = SqlResultSetReader.read(rs, "Coffee");
-<<<<<<< HEAD
-                System.out.println(coffee.structure());
-                System.out.println(coffee);
-=======
->>>>>>> 9c7c7b49
                 Assert.assertEquals(4, coffee.columnCount());
                 Assert.assertEquals(18, coffee.rowCount());
             }
@@ -57,11 +52,6 @@
             sql = "SELECT * FROM Customer";
             try (ResultSet rs = stmt.executeQuery(sql)) {
                 Table customer = SqlResultSetReader.read(rs, "Customer");
-<<<<<<< HEAD
-                System.out.println(customer.structure());
-                System.out.println(customer);
-=======
->>>>>>> 9c7c7b49
                 Assert.assertEquals(6, customer.columnCount());
                 Assert.assertEquals(3, customer.rowCount());
             }
@@ -69,11 +59,6 @@
             sql = "SELECT * FROM UnpaidOrder";
             try (ResultSet rs = stmt.executeQuery(sql)) {
                 Table unpaidInvoice = SqlResultSetReader.read(rs, "Unpaid Invoice");
-<<<<<<< HEAD
-                System.out.println(unpaidInvoice.structure());
-                System.out.println(unpaidInvoice);
-=======
->>>>>>> 9c7c7b49
                 Assert.assertEquals(5, unpaidInvoice.columnCount());
                 Assert.assertEquals(0, unpaidInvoice.rowCount());
             }
