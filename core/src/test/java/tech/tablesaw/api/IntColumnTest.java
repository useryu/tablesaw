--- conflicted
+++ resolved
@@ -165,11 +165,7 @@
 
         Filter filter = column("Test").isIn(inColumn);
         Table result = t.selectWhere(filter);
-<<<<<<< HEAD
-        System.out.println(result);
-=======
         assertNotNull(result);
->>>>>>> 9c7c7b49
     }
 
     @Test
